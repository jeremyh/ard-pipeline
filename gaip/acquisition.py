"""Core code."""
import copy
import datetime
import json
import os
import re
from functools import total_ordering
from os.path import dirname, isdir
from os.path import join as pjoin

import gaip

REF, THM, PAN, ATM, BQA = range(5)

BAND_TYPE = {
    "Reflective": REF,
    "Thermal": THM,
    "Panchromatic": PAN,
    "Atmosphere": ATM,
    "Quality": BQA,
}

with open(pjoin(dirname(__file__), "sensors.json")) as fo:
    SENSORS = json.load(fo)


@total_ordering
class Acquisition:
    """Acquisition metadata."""

    def __init__(self, metadata):
        for v in metadata.values():
            self.__dict__.update(v)

    def __eq__(self, other):
        return self.band_name == other.band_name

    def __lt__(self, other):
        return self.band_name < other.band_name

    def __repr__(self):
        return "Acquisition(band_name=" + self.band_name + ")"

    def data(self, out=None):
        """Return `numpy.array` of the data for this acquisition.
        If `out` is supplied, it must be a numpy.array into which
        the Acquisition's data will be read.
        """
        return gaip.data(self, out=out)

    def data_and_box(self, out=None):
        """Return a tuple comprising the `numpy.array` of the data for this
        Acquisition and the `GriddedGeoBox` describing the spatial extent.
        If `out` is supplied, it must be a numpy.array into which
        the Acquisition's data will be read.
        for this acquisition.
        """
        return gaip.data_and_box(self, out=out)

    def gridded_geo_box(self):
        """Return the `GriddedGeoBox` for this acquisition."""
        return gaip.gridded_geo_box(self)


class LandsatAcquisition(Acquisition):
    """A Landsat acquisition."""

    def __init__(self, metadata):
        super().__init__(metadata)

    @property
    def samples(self):
        """The number of samples (aka. `height`)."""
        if self.band_type == REF:
            return self.product_samples_ref
        if self.band_type == THM:
            return self.product_samples_thm
        if self.band_type == PAN:
            return self.product_samples_pan

    @property
    def lines(self):
        """The number of lines."""
        if self.band_type == REF:
            return self.product_lines_ref
        if self.band_type == THM:
            return self.product_lines_thm
        if self.band_type == PAN:
            return self.product_lines_pan

    @property
    def grid_cell_size(self):
        """The resolution of the cell."""
        if self.band_type == REF:
            return self.grid_cell_size_ref
        if self.band_type == THM:
            return self.grid_cell_size_thm
        if self.band_type == PAN:
            return self.grid_cell_size_pan

    @property
    def height(self):
        """The height of the acquisition (aka. `samples`)."""
        return self.samples

    @property
    def width(self):
        """The width of the acquisition (aka. `lines`)."""
        return self.lines

    @property
    def resolution(self):
        """The resolution of the acquisition (aka. `grid_cell_size`)."""
        return self.grid_cell_size

    @property
    def scene_center_datetime(self):
        """The acquisition time."""
        return datetime.datetime.combine(self.acquisition_date, self.scene_center_time)

    @property
    def scene_centre_datetime(self):
        """The acquisition time."""
        return self.scene_center_datetime

    @property
    def min_radiance(self):
        """The minimum radiance (aka. `lmin`)."""
        return self.lmin

    @property
    def max_radiance(self):
        """The maximum radiance (aka. `lmax`)."""
        return self.lmax

    @property
<<<<<<< HEAD
    def decimal_hour(self):
        return (
            self.scene_centre_time.hour
            + (
                self.scene_centre_time.minute
                + (
                    self.scene_centre_time.second
                    + self.scene_centre_time.microsecond / 1000000.0
                )
                / 60.0
            )
            / 60.0
        )
=======
    def gain(self):
        """The sensor gain."""
        return (self.lmax - self.lmin) / (self.qcalmax - self.qcalmin)

    @property
    def bias(self):
        """Sensor bias."""
        return self.lmax - (self.gain * self.qcalmax)
>>>>>>> 0a24305c


class Landsat5Acquisition(LandsatAcquisition):
    """Landsat 5 acquisition."""

    def __init__(self, metadata):
        super().__init__(metadata)

    @property
    def scene_center_time(self):
        """The acquisition time."""
        return self.scene_center_scan_time

    @property
    def date_acquired(self):
        """The acquisition time."""
        return self.acquisition_date


class Landsat7Acquisition(LandsatAcquisition):
    """Landsat 7 acquisition."""

    def __init__(self, metadata):
        super().__init__(metadata)

    @property
    def scene_center_time(self):
        """The acquisition time."""
        return self.scene_center_scan_time

    @property
    def date_acquired(self):
        """The acquisition time."""
        return self.acquisition_date


class Landsat8Acquisition(LandsatAcquisition):
    """Landsat 8 acquisition."""

    def __init__(self, metadata):
        super().__init__(metadata)

    @property
    def samples(self):
        """The number of samples (aka. `height`)."""
        if self.band_type == REF:
            return self.reflective_samples
        if self.band_type == ATM:
            return self.reflective_samples
        if self.band_type == BQA:
            return self.reflective_samples
        if self.band_type == PAN:
            return self.panchromatic_samples

    @property
    def lines(self):
        """The number of lines (aka. `width`)."""
        if self.band_type == REF:
            return self.reflective_lines
        if self.band_type == ATM:
            return self.reflective_lines
        if self.band_type == BQA:
            return self.reflective_lines
        if self.band_type == PAN:
            return self.panchromatic_lines

    @property
    def grid_cell_size(self):
        """The resolution of the cell."""
        if self.band_type == REF:
            return self.grid_cell_size_reflective
        if self.band_type == ATM:
            return self.grid_cell_size_reflective
        if self.band_type == BQA:
            return self.grid_cell_size_reflective
        if self.band_type == PAN:
            return self.grid_cell_size_panchromatic

    @property
    def acquisition_date(self):
        """The acquisition time."""
        return self.date_acquired

    @property
    def min_radiance(self):
        """The minimum radiance."""
        return getattr(self, "radiance_minimum")

    @property
    def max_radiance(self):
        """The minimum radiance."""
        return getattr(self, "radiance_maximum")

    @property
    def lmin(self):
        """The spectral radiance that is scaled to QCALMIN in
        watts/(meter squared * ster * micrometers).
        """
        return getattr(self, "radiance_minimum")

    @property
    def lmax(self):
        """The spectral radiance that is scaled to QCALMAX in
        watts/(meter squared * ster * micrometers).
        """
        return getattr(self, "radiance_maximum")

    @property
    def qcalmin(self):
        """The minimum quantized calibrated pixel value."""
        return getattr(self, "quantize_cal_min")

    @property
    def qcalmax(self):
        """The maximum quantized calibrated pixel value."""
        return getattr(self, "quantize_cal_max")

    @property
    def min_reflectance(self):
        """The minimum reflectance."""
        return getattr(self, "reflectance_minimum")

    @property
    def max_reflectance(self):
        """The maximum reflectance."""
        return getattr(self, "reflectance_maximum")

    @property
    def zone_number(self):
        """The UTM zone number."""
        return getattr(self, "utm_zone")

    @property
    def gain(self):
        """The sensor gain."""
        return self.radiance_mult

    @property
    def bias(self):
        """Sensor bias
        Use value from MTL file for consistency with SceneDataset code.
        """
        return self.radiance_add


ACQUISITION_TYPE = {
    "Landsat5_TM": Landsat5Acquisition,
    "Landsat7_ETM+": Landsat7Acquisition,
    "LANDSAT_8_OLI": Landsat8Acquisition,
}


def find_in(path, s, suffix="txt"):
    """Search through `path` and its children for the first occurance of a
    file with `s` in its name. Returns the path of the file or `None`.
    """
    for root, _, files in os.walk(path):
        for f in files:
            if s in f and f.endswith(suffix):
                return os.path.join(root, f)
    return None


def find_all_in(path, s):
    """Search through `path` and its children for all occurances of
    files with `s` in their name. Returns the (possibly empty) list of file paths.
    """
    result = []
    for root, _, files in os.walk(path):
        for f in files:
            if s in f:
                result.append(os.path.join(root, f))
    return result


def acquisitions(path):
    """Return a list of Acquisition objects from `path`. The argument `path`
    can be a MTL file or a directory name.

    If `path` is a directory will be searched to find an MTL file. If this
    search fails the directory will be searched for a collection of GeoTiff
    files.

    The search will include the `path` directory and its children.
    """
    try:
        acqs = acquisitions_via_MTL(path)
    except OSError:
        acqs = acquisitions_via_geotiff(path)

    return acqs


def acquisitions_via_geotiff(path):
    """Collect all the GeoTiffs in the supplied directory path and return as
    a list of Acquisitions. Acquisition properties are extracted from the
    filename.
    """
    NAME_PATTERN = (
        r"(?P<spacecraft_id>LS\d)_(?P<sensor_id>\w+)_(?P<product_type>\w+)"
        r"_(?P<product_id>P\d+)_GA(?P<product_code>.*)-(?P<station_id>\d+)_"
        r"(?P<wrs_path>\d+)_(?P<wrs_row>\d+)_(?P<acquisition_date>\d{8})_"
        r"B(?P<band_num>\d{2})\.tif"
    )

    acqs = []
    if isdir(path):
        p = re.compile(NAME_PATTERN)
        for tif_path in find_all_in(path, "tif"):
            dir_name, file_name = os.path.split(tif_path)
            match_obj = p.match(file_name)
            if match_obj is not None:
                md = match_obj.groupdict()

                # normalise the band number

                bn = int(md["band_num"])
                if bn % 10 == 0:
                    bn = bn / 10
                md["band_num"] = bn

                # convert acquisition_date to a datetime

                ad = md["acquisition_date"]
                md["acquisition_date"] = datetime.datetime(
                    int(ad[0:4]), int(ad[4:6]), int(ad[6:8])
                )

                # band_name is required

                md["band_name"] = "band%d" % (bn,)

                # file and directory name

                md["dir_name"] = dir_name
                md["file_name"] = file_name

                # create the Acquisition
                acqs.append(Acquisition({"md": md}))

    return sorted(acqs)


def acquisitions_via_MTL(path):
    """Obtain a list of Acquisition objects from `path`. The argument `path`
    can be a MTL file or a directory name. If `path` is a directory then the
    MTL file will be search for in the directory and its children.
    """
    if isdir(path):
        filename = find_in(path, "MTL")
    else:
        filename = path

    if filename is None:
        raise OSError("Cannot find MTL file in %s" % path)

    data = gaip.load_mtl(filename)
    bandfiles = [
        k for k in data["PRODUCT_METADATA"].keys() if "band" in k and "file_name" in k
    ]
    bands = [b.replace("file_name", "").strip("_") for b in bandfiles]

    # We now create an acquisition object for each band and make the
    # parameters names nice.

    acqs = []
    for band in bands:
        # create a new copy
        new = copy.deepcopy(data)

        # remove unnecessary values
        for kv in new.values():
            for k in kv.keys():
                if band in k:
                    # remove the values for the other bands
                    rm = [k.replace(band, b) for b in bands if b != band]
                    for r in rm:
                        try:
                            del kv[r]
                        except KeyError:
                            pass
                    # rename old key to remove band information
                    newkey = k.replace(band, "").strip("_")
                    kv[newkey] = kv[k]
                    del kv[k]

        # set path
        dir_name = os.path.dirname(os.path.abspath(filename))
        new["PRODUCT_METADATA"]["dir_name"] = dir_name

        # set band name and number
        new["PRODUCT_METADATA"]["band_name"] = band
        try:
            band_num = int(band.replace("band", "").strip("_"))
            new["PRODUCT_METADATA"]["band_num"] = band_num
        except ValueError:
            new["PRODUCT_METADATA"]["band_num"] = None

        product = new["PRODUCT_METADATA"]
        spacecraft = product["spacecraft_id"]
        sensor = product["sensor_id"]

        new["SPACECRAFT"] = {}
        db = SENSORS[spacecraft]
        for k, v in db.iteritems():
            if k != "sensors":
                try:
                    new["SPACECRAFT"][k.encode("ascii")] = v.encode("ascii")
                except AttributeError:
                    new["SPACECRAFT"][k.encode("ascii")] = v

        new["SENSOR_INFO"] = {}
        db = db["sensors"][sensor]
        for k, v in db.iteritems():
            if k != "bands":
                new["SENSOR_INFO"][k.encode("ascii")] = v

        bandname = band.replace("band", "").strip("_")
        new["BAND_INFO"] = {}
        db = db["bands"][bandname]
        for k, v in db.iteritems():
            new["BAND_INFO"][k.encode("ascii")] = v
        band_type = db["type_desc"]
        new["BAND_INFO"]["band_type"] = BAND_TYPE[band_type]

        try:
            acqtype = ACQUISITION_TYPE[spacecraft + "_" + sensor]
        except KeyError:
            acqtype = LandsatAcquisition

        acqs.append(acqtype(new))

    return sorted(acqs)<|MERGE_RESOLUTION|>--- conflicted
+++ resolved
@@ -134,7 +134,6 @@
         return self.lmax
 
     @property
-<<<<<<< HEAD
     def decimal_hour(self):
         return (
             self.scene_centre_time.hour
@@ -148,7 +147,8 @@
             )
             / 60.0
         )
-=======
+
+    @property
     def gain(self):
         """The sensor gain."""
         return (self.lmax - self.lmin) / (self.qcalmax - self.qcalmin)
@@ -157,7 +157,6 @@
     def bias(self):
         """Sensor bias."""
         return self.lmax - (self.gain * self.qcalmax)
->>>>>>> 0a24305c
 
 
 class Landsat5Acquisition(LandsatAcquisition):
